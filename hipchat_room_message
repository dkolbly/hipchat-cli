--- conflicted
+++ resolved
@@ -123,14 +123,9 @@
 if [ $API == 'v2' ]; then
   curl -sS \
     -H 'Content-type: application/json' \
-<<<<<<< HEAD
-        -d "{\"color\":\"$COLOR\", \"from\": \"$FROM\", \"message\":\"$INPUT\", \"message_format\":\"$FORMAT\", \"notify\":$NOTIFY}" \
-    https://$HOST/v2/room/$ROOM_ID/notification?auth_token=$TOKEN
-=======
     -H "Authorization: Bearer $TOKEN" \
-    -d "{\"color\":\"$COLOR\", \"message\":\"$INPUT\", \"message_format\":\"$FORMAT\", \"notify\":$NOTIFY}" \
+    -d "{\"color\":\"$COLOR\", \"from\": \"$FROM\", \"message\":\"$INPUT\", \"message_format\":\"$FORMAT\", \"notify\":$NOTIFY}" \
     https://$HOST/v2/room/$ROOM_ID/notification
->>>>>>> 09eef70b
 else
   curl -sS \
     -d "auth_token=$TOKEN&room_id=$ROOM_ID&from=$FROM&color=$COLOR&message_format=$FORMAT&message=$INPUT&notify=$NOTIFY" \
